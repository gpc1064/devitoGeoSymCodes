from __future__ import absolute_import

from collections import OrderedDict, namedtuple
from operator import attrgetter

import ctypes
import numpy as np
import sympy

from devito.cgen_utils import Allocator
from devito.compiler import jit_compile, load
from devito.dimension import Dimension
from devito.dle import compose_nodes, filter_iterations, transform
from devito.dse import clusterize, indexify, rewrite, retrieve_terminals
from devito.function import Forward, Backward, CompositeFunction
from devito.types import Object
from devito.logger import bar, error, info
from devito.nodes import Element, Expression, Callable, Iteration, List, LocalExpression
from devito.parameters import configuration
from devito.profiling import create_profile
from devito.stencil import Stencil
from devito.tools import as_tuple, filter_sorted, flatten, numpy_to_ctypes, partial_order
from devito.visitors import (FindScopes, ResolveIterationVariable,
                             SubstituteExpression, Transformer, NestedTransformer)
from devito.exceptions import InvalidArgument, InvalidOperator
from devito.arguments import ArgumentEngine


class Operator(Callable):

    _default_headers = ['#define _POSIX_C_SOURCE 200809L']
    _default_includes = ['stdlib.h', 'math.h', 'sys/time.h']
    _default_globals = []

    """A special :class:`Callable` to generate and compile C code evaluating
    an ordered sequence of stencil expressions.

    :param expressions: SymPy equation or list of equations that define the
                        the kernel of this Operator.
    :param kwargs: Accept the following entries: ::

        * name : Name of the kernel function - defaults to "Kernel".
        * subs : Dict or list of dicts containing SymPy symbol substitutions
                 for each expression respectively.
        * time_axis : :class:`TimeAxis` object to indicate direction in which
                      to advance time during computation.
        * dse : Use the Devito Symbolic Engine to optimize the expressions -
                defaults to ``configuration['dse']``.
        * dle : Use the Devito Loop Engine to optimize the loops -
                defaults to ``configuration['dle']``.
    """
    def __init__(self, expressions, **kwargs):
        expressions = as_tuple(expressions)

        # Input check
        if any(not isinstance(i, sympy.Eq) for i in expressions):
            raise InvalidOperator("Only SymPy expressions are allowed.")

        self.name = kwargs.get("name", "Kernel")
        subs = kwargs.get("subs", {})
        time_axis = kwargs.get("time_axis", Forward)
        dse = kwargs.get("dse", configuration['dse'])
        dle = kwargs.get("dle", configuration['dle'])

        # Header files, etc.
        self._headers = list(self._default_headers)
        self._includes = list(self._default_includes)
        self._globals = list(self._default_globals)

        # Required for compilation
        self._compiler = configuration['compiler']
        self._lib = None
        self._cfunction = None

        # Expression lowering
        expressions = [indexify(s) for s in expressions]
        expressions = [s.xreplace(subs) for s in expressions]

        # Analysis
        self.dtype = self._retrieve_dtype(expressions)
        self.input, self.output, self.dimensions = self._retrieve_symbols(expressions)
        stencils = self._retrieve_stencils(expressions)

        # Set the direction of time acoording to the given TimeAxis
        for time in [d for d in self.dimensions if d.is_Time]:
            if not time.is_Stepping:
                time.reverse = time_axis == Backward

        # Parameters of the Operator (Dimensions necessary for data casts)
<<<<<<< HEAD
        parameters = self.input + [i for i in self.dimensions]
=======
        parameters = self.input + self.dimensions
>>>>>>> 1f87a8c5

        # Group expressions based on their Stencil
        clusters = clusterize(expressions, stencils)

        # Apply the Devito Symbolic Engine (DSE) for symbolic optimization
        clusters = rewrite(clusters, mode=set_dse_mode(dse))

        # Wrap expressions with Iterations according to dimensions
        nodes = self._schedule_expressions(clusters)

        # Initialise Argument Engine
        self.argument_engine = ArgumentEngine()

        # Extract dimension offsets
        self.argument_engine.extract_dimension_offsets([i.stencil for i in clusters])

        # Introduce C-level profiling infrastructure
        nodes, self.profiler = self._profile_sections(nodes, parameters)

        # Resolve and substitute dimensions for loop index variables
        subs = {}
        nodes = ResolveIterationVariable().visit(nodes, subs=subs)
        nodes = SubstituteExpression(subs=subs).visit(nodes)

        # Apply the Devito Loop Engine (DLE) for loop optimization
        dle_state = transform(nodes, *set_dle_mode(dle))

        # Update the Operator state based on the DLE
        self.dle_arguments = dle_state.arguments
        self.dle_flags = dle_state.flags
        self.func_table = OrderedDict([(i.name, FunMeta(i, True))
                                       for i in dle_state.elemental_functions])
        parameters.extend([i.argument for i in self.dle_arguments])
        self.dimensions.extend([i.argument for i in self.dle_arguments
                                if isinstance(i.argument, Dimension)])
        self._includes.extend(list(dle_state.includes))

        # Translate into backend-specific representation (e.g., GPU, Yask)
        nodes = self._specialize(dle_state.nodes, parameters)

        # Introduce all required C declarations
        nodes = self._insert_declarations(nodes)

        # Finish instantiation
        super(Operator, self).__init__(self.name, nodes, 'int', parameters, ())

    def arguments(self, **kwargs):
        """ Process any apply-time arguments passed to apply and derive values for
            any remaining arguments
        """
        new_params = {}
        # If we've been passed CompositeFunction objects as kwargs,
        # they might have children that need to be substituted as well.
        for k, v in kwargs.items():
            if isinstance(v, CompositeFunction):
                orig_param_l = [i for i in self.input if i.name == k]
                # If I have been passed a parameter, I must have seen it before
                if len(orig_param_l) == 0:
                    raise InvalidArgument("Parameter %s does not exist in expressions " +
                                          "passed to this Operator" % k)
                # We've made sure the list isn't empty. Names should be unique so it
                # should have exactly one entry
                assert(len(orig_param_l) == 1)
                orig_param = orig_param_l[0]
                # Pull out the children and add them to kwargs
                for orig_child, new_child in zip(orig_param.children, v.children):
                    new_params[orig_child.name] = new_child
        kwargs.update(new_params)

        # Derivation. It must happen in the order [tensors -> dimensions -> scalars]
        for i in self.parameters:
            if i.is_TensorArgument:
<<<<<<< HEAD
                assert(i.verify(kwargs.pop(i.name, None), self.argument_engine))
        runtime_dimensions = [d for d in self.dimensions if not d.is_Fixed]
        for d in runtime_dimensions:
            d.verify(kwargs.pop(d.name, None), self.argument_engine, enforce=True)
        for i in self.parameters:
            if i.is_ScalarArgument:
                i.verify(kwargs.pop(i.name, None), self.argument_engine, enforce=True)
        dim_sizes = {}
        for d in runtime_dimensions:
            if d.value is not None:
                _, d_start, d_end = d.value
                # Calculte loop extent
                d_extent = d_end - d_start
            else:
                d_extent = None
            dim_sizes[d.name] = d_extent
=======
                assert(i.verify(kwargs.pop(i.name, None)))
        for d in self.dimensions:
            d.verify(kwargs.pop(d.name, None))
        for i in self.parameters:
            if i.is_ScalarArgument:
                i.verify(kwargs.pop(i.name, None))

        dim_sizes = OrderedDict([(d.name, d.value) for d in self.dimensions])
>>>>>>> 1f87a8c5
        dle_arguments, autotune = self._dle_arguments(dim_sizes)
        dim_sizes.update(dle_arguments)

        autotune = autotune and kwargs.pop('autotune', False)

        # Make sure we've used all arguments passed
        if len(kwargs) > 0:
            raise InvalidArgument("Unknown arguments passed: " + ", ".join(kwargs.keys()))

        mapper = OrderedDict([(d.name, d) for d in self.dimensions])
        for d, v in dim_sizes.items():
            assert(mapper[d].verify(v, self.argument_engine))

        arguments = self._default_args()

        if autotune:
            arguments = self._autotune(arguments)

        # Clear the temp values we stored in the arg objects since we've pulled them out
        # into the OrderedDict object above
        self._reset_args()

        return arguments, dim_sizes

    def _default_args(self):
        return OrderedDict([(x.name, x.value) for x in self.parameters])

    def _reset_args(self):
        """
        Reset any runtime argument derivation information from a previous run.
        """
        for x in list(self.parameters) + self.dimensions:
            x.reset()

    def _dle_arguments(self, dim_sizes):
        # Add user-provided block sizes, if any
        dle_arguments = OrderedDict()
        autotune = True
        for i in self.dle_arguments:
<<<<<<< HEAD
            dim_size = dim_sizes.get(i.original_dim.name, i.original_dim.size)
=======
            dim_size = dim_sizes.get(i.original_dim.name, None)
>>>>>>> 1f87a8c5
            if dim_size is None:
                error('Unable to derive size of dimension %s from defaults. '
                      'Please provide an explicit value.' % i.original_dim.name)
                raise InvalidArgument('Unknown dimension size')
            if i.value:
                try:
                    dle_arguments[i.argument.name] = i.value(dim_size)
                except TypeError:
                    dle_arguments[i.argument.name] = i.value
                    autotune = False
            else:
                dle_arguments[i.argument.name] = dim_size
        return dle_arguments, autotune

    @property
    def elemental_functions(self):
        return tuple(i.root for i in self.func_table.values())

    @property
    def compile(self):
        """
        JIT-compile the C code generated by the Operator.

        It is ensured that JIT compilation will only be performed once per
        :class:`Operator`, reagardless of how many times this method is invoked.

        :returns: The file name of the JIT-compiled function.
        """
        if self._lib is None:
            # No need to recompile if a shared object has already been loaded.
            return jit_compile(self.ccode, self._compiler)
        else:
            return self._lib.name

    @property
    def cfunction(self):
        """Returns the JIT-compiled C function as a ctypes.FuncPtr object."""
        if self._lib is None:
            basename = self.compile
            self._lib = load(basename, self._compiler)
            self._lib.name = basename

        if self._cfunction is None:
            self._cfunction = getattr(self._lib, self.name)
            # Associate a C type to each argument for runtime type check
            argtypes = []
            for i in self.parameters:
                if i.is_ScalarArgument:
                    argtypes.append(numpy_to_ctypes(i.dtype))
                elif i.is_TensorArgument:
                    argtypes.append(np.ctypeslib.ndpointer(dtype=i.dtype, flags='C'))
                else:
                    argtypes.append(ctypes.c_void_p)
            self._cfunction.argtypes = argtypes

        return self._cfunction

    def _profile_sections(self, nodes, parameters):
        """Introduce C-level profiling nodes within the Iteration/Expression tree."""
        return List(body=nodes), None

    def _autotune(self, arguments):
        """Use auto-tuning on this Operator to determine empirically the
        best block sizes when loop blocking is in use."""
        return arguments

    def _schedule_expressions(self, clusters):
        """Wrap :class:`Expression` objects, already grouped in :class:`Cluster`
        objects, within nested :class:`Iteration` objects (representing loops),
        according to dimensions and stencils."""

        # Topologically sort Iterations
        ordering = partial_order([i.stencil.dimensions for i in clusters])
        for i, d in enumerate(list(ordering)):
            if d.is_Stepping:
                ordering.insert(i, d.parent)

        # Build the Iteration/Expression tree
        processed = []
        schedule = OrderedDict()
        atomics = ()
        for i in clusters:
            # Build the Expression objects to be inserted within an Iteration tree
            expressions = [Expression(v, np.int32 if i.trace.is_index(k) else self.dtype)
                           for k, v in i.trace.items()]

            if not i.stencil.empty:
                root = None
                entries = i.stencil.entries

                # Reorder based on the globally-established loop ordering
                entries = sorted(entries, key=lambda i: ordering.index(i.dim))

                # Can I reuse any of the previously scheduled Iterations ?
                index = 0
                for j0, j1 in zip(entries, list(schedule)):
                    if j0 != j1 or j0.dim in atomics:
                        break
                    root = schedule[j1]
                    index += 1
                needed = entries[index:]

                # Build and insert the required Iterations
                iters = [Iteration([], j.dim, j.dim.limits, offsets=j.ofs) for j in needed]
                body, tree = compose_nodes(iters + [expressions], retrieve=True)
                scheduling = OrderedDict(zip(needed, tree))
                if root is None:
                    processed.append(body)
                    schedule = scheduling
                else:
                    nodes = list(root.nodes) + [body]
                    mapper = {root: root._rebuild(nodes, **root.args_frozen)}
                    transformer = Transformer(mapper)
                    processed = list(transformer.visit(processed))
                    schedule = OrderedDict(list(schedule.items())[:index] +
                                           list(scheduling.items()))
                    for k, v in list(schedule.items()):
                        schedule[k] = transformer.rebuilt.get(v, v)
            else:
                # No Iterations are needed
                processed.extend(expressions)

            # Track dimensions that cannot be fused at next stage
            atomics = i.atomics

        return List(body=processed)

    def _specialize(self, nodes, parameters):
        """Transform the Iteration/Expression tree into a backend-specific
        representation, such as code to be executed on a GPU or through a
        lower-level tool."""
        return nodes

    def _insert_declarations(self, nodes):
        """Populate the Operator's body with the required array and variable
        declarations, to generate a legal C file."""

        # Resolve function calls first
        scopes = []
        for k, v in FindScopes().visit(nodes).items():
            if k.is_Call:
                func = self.func_table[k.name]
                if func.local:
                    scopes.extend(FindScopes().visit(func.root, queue=list(v)).items())
            else:
                scopes.append((k, v))

        # Determine all required declarations
        allocator = Allocator()
        mapper = OrderedDict()
        for k, v in scopes:
            if k.is_scalar:
                # Inline declaration
                mapper[k] = LocalExpression(**k.args)
            elif k.output_function._mem_external:
                # Nothing to do, variable passed as kernel argument
                continue
            elif k.output_function._mem_stack:
                # On the stack, as established by the DLE
                key = lambda i: not i.is_Parallel
                site = filter_iterations(v, key=key, stop='asap') or [nodes]
                allocator.push_stack(site[-1], k.output_function)
            else:
                # On the heap, as a tensor that must be globally accessible
                allocator.push_heap(k.output_function)

        # Introduce declarations on the stack
        for k, v in allocator.onstack:
            mapper[k] = tuple(Element(i) for i in v)
        nodes = NestedTransformer(mapper).visit(nodes)
        for k, v in list(self.func_table.items()):
            if v.local:
                self.func_table[k] = FunMeta(Transformer(mapper).visit(v.root), v.local)

        # Introduce declarations on the heap (if any)
        if allocator.onheap:
            decls, allocs, frees = zip(*allocator.onheap)
            nodes = List(header=decls + allocs, body=nodes, footer=frees)

        return nodes

    def _retrieve_dtype(self, expressions):
        """
        Retrieve the data type of a set of expressions. Raise an error if there
        is no common data type (ie, if at least one expression differs in the
        data type).
        """
        lhss = set([s.lhs.base.function.dtype for s in expressions])
        if len(lhss) != 1:
            raise RuntimeError("Expression types mismatch.")
        return lhss.pop()

    def _retrieve_stencils(self, expressions):
        """Determine the :class:`Stencil` of each provided expression."""
        stencils = [Stencil(i) for i in expressions]
        dimensions = set.union(*[set(i.dimensions) for i in stencils])

        # Filter out aliasing stepping dimensions
        mapper = {d.parent: d for d in dimensions if d.is_Stepping}
        for i in list(stencils):
            for d in i.dimensions:
                if d in mapper:
                    i[mapper[d]] = i.pop(d).union(i.get(mapper[d], set()))

        return stencils

    def _retrieve_symbols(self, expressions):
        """
        Retrieve the symbolic functions read or written by the Operator,
        as well as all traversed dimensions.
        """
        terms = flatten(retrieve_terminals(i) for i in expressions)

        input = []
        for i in terms:
            try:
                input.append(i.base.function)
            except AttributeError:
                pass
        input = filter_sorted(input, key=attrgetter('name'))

        output = [i.lhs.base.function for i in expressions if i.lhs.is_Indexed]

        indexeds = [i for i in terms if i.is_Indexed]
        dimensions = []
        for indexed in indexeds:
            for i in indexed.indices:
                dimensions.extend([k for k in i.free_symbols
                                   if isinstance(k, Dimension)])
            dimensions.extend(list(indexed.base.function.indices))
        dimensions.extend([d.parent for d in dimensions if d.is_Stepping])
        dimensions = filter_sorted(dimensions, key=attrgetter('name'))

        return input, output, dimensions


class OperatorRunnable(Operator):
    """
    A special :class:`Operator` that, besides generation and compilation of
    C code evaluating stencil expressions, can also execute the computation.
    """

    def __call__(self, **kwargs):
        self.apply(**kwargs)

    def apply(self, **kwargs):
        """Apply the stencil kernel to a set of data objects"""
        # Build the arguments list to invoke the kernel function
        arguments, dim_sizes = self.arguments(**kwargs)

        # Invoke kernel function with args
        self.cfunction(*list(arguments.values()))

        # Output summary of performance achieved
        return self._profile_output(arguments)

    def _profile_output(self, arguments):
        """Return a performance summary of the profiled sections."""
        summary = self.profiler.summary(arguments, self.dtype)
        with bar():
            for k, v in summary.items():
                name = '%s<%s>' % (k, ','.join('%d' % i for i in v.itershape))
                info("Section %s with OI=%.2f computed in %.3f s [Perf: %.2f GFlops/s]" %
                     (name, v.oi, v.time, v.gflopss))
        return summary

    def _profile_sections(self, nodes, parameters):
        """Introduce C-level profiling nodes within the Iteration/Expression tree."""
        nodes, profiler = create_profile(nodes)
        self._globals.append(profiler.cdef)
        parameters.append(Object(profiler.varname, profiler.dtype, profiler.setup()))
        return nodes, profiler


# Misc helpers


FunMeta = namedtuple('FunMeta', 'root local')
"""
Metadata for functions called by an Operator. ``local = True`` means that
the function was generated by Devito itself.
"""


def set_dse_mode(mode):
    """
    Transform :class:`Operator` input in a format understandable by the DLE.
    """
    if not mode:
        return 'noop'
    elif isinstance(mode, str):
        return mode
    else:
        try:
            return ','.join(mode)
        except:
            raise TypeError("Illegal DSE mode %s." % str(mode))


def set_dle_mode(mode):
    """
    Transform :class:`Operator` input in a format understandable by the DLE.
    """
    if not mode:
        return 'noop', {}
    elif isinstance(mode, str):
        return mode, {}
    elif isinstance(mode, tuple):
        if len(mode) == 1:
            return mode[0], {}
        elif len(mode) == 2 and isinstance(mode[1], dict):
            return mode
    raise TypeError("Illegal DLE mode %s." % str(mode))<|MERGE_RESOLUTION|>--- conflicted
+++ resolved
@@ -87,11 +87,7 @@
                 time.reverse = time_axis == Backward
 
         # Parameters of the Operator (Dimensions necessary for data casts)
-<<<<<<< HEAD
-        parameters = self.input + [i for i in self.dimensions]
-=======
         parameters = self.input + self.dimensions
->>>>>>> 1f87a8c5
 
         # Group expressions based on their Stencil
         clusters = clusterize(expressions, stencils)
@@ -164,16 +160,14 @@
         # Derivation. It must happen in the order [tensors -> dimensions -> scalars]
         for i in self.parameters:
             if i.is_TensorArgument:
-<<<<<<< HEAD
                 assert(i.verify(kwargs.pop(i.name, None), self.argument_engine))
-        runtime_dimensions = [d for d in self.dimensions if not d.is_Fixed]
-        for d in runtime_dimensions:
+        for d in self.dimensions:
             d.verify(kwargs.pop(d.name, None), self.argument_engine, enforce=True)
         for i in self.parameters:
             if i.is_ScalarArgument:
                 i.verify(kwargs.pop(i.name, None), self.argument_engine, enforce=True)
         dim_sizes = {}
-        for d in runtime_dimensions:
+        for d in self.dimensions:
             if d.value is not None:
                 _, d_start, d_end = d.value
                 # Calculte loop extent
@@ -181,16 +175,6 @@
             else:
                 d_extent = None
             dim_sizes[d.name] = d_extent
-=======
-                assert(i.verify(kwargs.pop(i.name, None)))
-        for d in self.dimensions:
-            d.verify(kwargs.pop(d.name, None))
-        for i in self.parameters:
-            if i.is_ScalarArgument:
-                i.verify(kwargs.pop(i.name, None))
-
-        dim_sizes = OrderedDict([(d.name, d.value) for d in self.dimensions])
->>>>>>> 1f87a8c5
         dle_arguments, autotune = self._dle_arguments(dim_sizes)
         dim_sizes.update(dle_arguments)
 
@@ -230,11 +214,7 @@
         dle_arguments = OrderedDict()
         autotune = True
         for i in self.dle_arguments:
-<<<<<<< HEAD
-            dim_size = dim_sizes.get(i.original_dim.name, i.original_dim.size)
-=======
             dim_size = dim_sizes.get(i.original_dim.name, None)
->>>>>>> 1f87a8c5
             if dim_size is None:
                 error('Unable to derive size of dimension %s from defaults. '
                       'Please provide an explicit value.' % i.original_dim.name)
